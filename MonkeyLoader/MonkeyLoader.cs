﻿using EnumerableToolkit;
using HarmonyLib;
using MonkeyLoader.Configuration;
using MonkeyLoader.Events;
using MonkeyLoader.Logging;
using MonkeyLoader.Meta;
using MonkeyLoader.NuGet;
using MonkeyLoader.Patching;
using Mono.Cecil;
using Newtonsoft.Json;
using Newtonsoft.Json.Converters;
using NuGet.Packaging.Core;
using NuGet.Versioning;
using System;
using System.Collections.Generic;
using System.Diagnostics;
using System.Diagnostics.CodeAnalysis;
using System.IO;
using System.Linq;
using System.Reflection;
using System.Threading;

namespace MonkeyLoader
{
    /// <summary>
    /// The delegate that gets called when a mod is added to a <see cref="MonkeyLoader"/>.
    /// </summary>
    /// <param name="loader">The loader responsible for the mod.</param>
    /// <param name="mod">The mod that was added.</param>
    public delegate void ModChangedEventHandler(MonkeyLoader loader, Mod mod);

    /// <summary>
    /// The delegate that gets called when mods are run or shut down by a <see cref="MonkeyLoader"/>.
    /// </summary>
    /// <param name="loader">The loader responsible for the mods.</param>
    /// <param name="mods">The mods that were run or shut down.</param>
    public delegate void ModsChangedEventHandler(MonkeyLoader loader, IEnumerable<Mod> mods);

    /// <summary>
    /// The root of all mod loading.
    /// </summary>
    public sealed class MonkeyLoader : IConfigOwner, IShutdown, IIdentifiableCollection<Mod>,
        INestedIdentifiableCollection<IMonkey>, INestedIdentifiableCollection<IEarlyMonkey>,
        INestedIdentifiableCollection<Config>, INestedIdentifiableCollection<ConfigSection>, INestedIdentifiableCollection<IDefiningConfigKey>
    {
        /// <summary>
        /// The default path for the MonkeyLoader config file.
        /// </summary>
        public const string DefaultConfigPath = "MonkeyLoader/MonkeyLoader.json";

        /// <summary>
        /// All the currently loaded and still active mods of this loader, kept in topological order.
        /// </summary>
        private readonly SortedSet<Mod> _allMods = new(Mod.AscendingComparer);

        private ExecutionPhase _phase;

        /// <summary>
        /// Gets the path pointing of the directory containing the game's assemblies.
        /// </summary>
        public static string GameAssemblyPath { get; }

        /// <summary>
        /// Gets the name of the game (its executable).
        /// </summary>
        public static string GameName { get; }

        /// <summary>
        /// Gets the config that this loader uses to load <see cref="ConfigSection"/>s.
        /// </summary>
        public Config Config { get; }

        /// <summary>
        /// Gets the path where the loader's config file should be.
        /// </summary>
        public string ConfigPath { get; }

        string IIdentifiable.FullId => Id;

        /// <summary>
        /// Gets all loaded game pack <see cref="Mod"/>s in topological order.
        /// </summary>
        public IEnumerable<Mod> GamePacks => _allMods.Where(mod => mod.IsGamePack);

        /// <summary>
        /// Gets this loader's id.
        /// </summary>
        public string Id { get; }

        IEnumerable<Mod> IIdentifiableCollection<Mod>.Items => Mods;

        IEnumerable<ConfigSection> INestedIdentifiableCollection<ConfigSection>.Items
            => Config.Sections.Concat(_allMods.SelectMany(mod => mod.Config.Sections));

        IEnumerable<IDefiningConfigKey> INestedIdentifiableCollection<IDefiningConfigKey>.Items
            => ((INestedIdentifiableCollection<ConfigSection>)this).Items.SelectMany(configSection => configSection.Keys);

        IEnumerable<IEarlyMonkey> INestedIdentifiableCollection<IEarlyMonkey>.Items
            => _allMods.SelectMany(mod => mod.EarlyMonkeys);

        IEnumerable<IMonkey> INestedIdentifiableCollection<IMonkey>.Items
            => _allMods.SelectMany(mod => mod.Monkeys).Concat(_allMods.SelectMany(mod => mod.EarlyMonkeys));

        IEnumerable<Config> IIdentifiableOwner<Config>.Items => Config.Yield();

        IEnumerable<Config> INestedIdentifiableCollection<Config>.Items
            => Config.Yield().Concat(_allMods.Select(mod => mod.Config));

        /// <summary>
        /// Gets the json serializer used by this loader and any mods it loads.<br/>
        /// Will be populated with any converters picked up from game integration packs.
        /// </summary>
        public JsonSerializer JsonSerializer { get; }

        MonkeyLoader IConfigOwner.Loader => this;

        /// <summary>
        /// Gets the configuration for which paths will be searched for certain resources.
        /// </summary>
        public LocationConfigSection Locations { get; }

        /// <summary>
        /// Gets the logger that's used by the loader and "inherited" from by everything loaded by it.
        /// </summary>
        public Logger Logger { get; }

        /// <summary>
        /// Gets the configuration for whether and how this loader should write logs.
        /// </summary>
        public LoggingConfig Logging { get; }

        /// <summary>
        /// Gets <i>all</i> loaded <see cref="Mod"/>s in topological order.
        /// </summary>
        public IEnumerable<Mod> Mods => _allMods.AsSafeEnumerable();

        /// <summary>
        /// Gets the NuGet manager used by this loader.
        /// </summary>
        public NuGetManager NuGet { get; private set; }

        /// <summary>
        /// Gets this loader's current <see cref="ExecutionPhase"/>.
        /// </summary>
        public ExecutionPhase Phase
        {
            get => _phase;

            private set
            {
                if (_phase == value)
                    return;

                if (_phase > value)
                    throw new InvalidOperationException($"Attempted to regress from phase [{_phase}] to [{value}]!");

                Logger.Info(() => $"Advanced from phase [{_phase}] to [{value}]!");
                _phase = value;
            }
        }

        /// <summary>
        /// Gets all loaded regular <see cref="Mod"/>s in topological order.
        /// </summary>
        public IEnumerable<Mod> RegularMods => _allMods.Where(mod => !mod.IsGamePack);

        /// <summary>
        /// Gets whether this loaders's <see cref="Shutdown">Shutdown</see>() failed when it was called.
        /// </summary>
        public bool ShutdownFailed { get; private set; }

        /// <summary>
        /// Gets whether this loader's <see cref="Shutdown">Shutdown</see>() method has been called.
        /// </summary>
        public bool ShutdownRan => Phase >= ExecutionPhase.ShuttingDown;

        internal EventManager EventManager { get; }

        internal AssemblyPool GameAssemblyPool { get; }
        internal AssemblyPool PatcherAssemblyPool { get; }

        static MonkeyLoader()
        {
            var executablePath = Environment.GetCommandLineArgs()[0];
            GameName = Path.GetFileNameWithoutExtension(executablePath);
            GameAssemblyPath = Path.Combine(Path.GetDirectoryName(executablePath), $"{GameName}_Data", "Managed");

            if (!Directory.Exists(GameAssemblyPath))
                GameAssemblyPath = Path.GetDirectoryName(executablePath);

            var harmony = new Harmony("MonkeyLoader");
            harmony.PatchAll();
        }

        /// <summary>
        /// Creates a new mod loader with the given configuration file.
        /// </summary>
        /// <param name="initialLoggingLevel">The initial <see cref="LoggingLevel"/> to pass to the <see cref="LoggingController"/> the loader is created with.</param>
        /// <param name="configPath">The path to the configuration file to use.</param>
        public MonkeyLoader(LoggingLevel initialLoggingLevel = LoggingLevel.Trace, string configPath = DefaultConfigPath)
            : this(new LoggingController(GetId(configPath)) { Level = initialLoggingLevel }, configPath)
        { }

        /// <summary>
        /// Creates a new mod loader with the given configuration file.
        /// </summary>
        /// <param name="loggingController">The logging controller that this loader should use or a default one when <c>null</c>.</param>
        /// <param name="configPath">The path to the configuration file to use.</param>
        public MonkeyLoader(LoggingController loggingController, string configPath = DefaultConfigPath)
        {
            ConfigPath = configPath;
            Id = GetId(configPath);

            Logger = new(loggingController);

            JsonSerializer = new();
            JsonSerializer.Converters.Add(new StringEnumConverter());

            Config = new Config(this);
            Locations = Config.LoadSection<LocationConfigSection>();
            Logging = Config.LoadSection<LoggingConfig>();
            Logging.Controller = loggingController;

            foreach (var modLocation in Locations.Mods)
            {
                modLocation.LoadMod += (mL, path) => TryLoadAndRunMod(path, out _);
                modLocation.UnloadMod += (mL, path) =>
                {
                    if (TryFindModByLocation(path, out var mod))
                        ShutdownMod(mod);
                };
            }

            // TODO: do this properly - scan all loaded assemblies?
            NuGet = new NuGetManager(this);
            NuGet.Add(new LoadedNuGetPackage(new PackageIdentity("MonkeyLoader", new NuGetVersion(Assembly.GetExecutingAssembly().GetName().Version)), NuGetHelper.Framework));
            NuGet.Add(new LoadedNuGetPackage(new PackageIdentity("Newtonsoft.Json", new NuGetVersion(13, 0, 3)), NuGetHelper.Framework));
            NuGet.Add(new LoadedNuGetPackage(new PackageIdentity("NuGet.Packaging", new NuGetVersion(6, 10, 0)), NuGetHelper.Framework));
            NuGet.Add(new LoadedNuGetPackage(new PackageIdentity("NuGet.Protocol", new NuGetVersion(6, 10, 0)), NuGetHelper.Framework));
            NuGet.Add(new LoadedNuGetPackage(new PackageIdentity("Mono.Cecil", new NuGetVersion(0, 11, 5)), NuGetHelper.Framework));
            NuGet.Add(new LoadedNuGetPackage(new PackageIdentity("Harmony", new NuGetVersion(2, 3, 3)), NuGetHelper.Framework));
            NuGet.Add(new LoadedNuGetPackage(new PackageIdentity("Lib.Harmony", new NuGetVersion(2, 3, 3)), NuGetHelper.Framework));
            NuGet.Add(new LoadedNuGetPackage(new PackageIdentity("Lib.Harmony.Thin", new NuGetVersion(2, 3, 3)), NuGetHelper.Framework));
            NuGet.Add(new LoadedNuGetPackage(new PackageIdentity("Zio", new NuGetVersion(0, 18, 0)), NuGetHelper.Framework));

            GameAssemblyPool = new AssemblyPool(this, "GameAssemblyPool", () => Locations.PatchedAssemblies);
            GameAssemblyPool.AddSearchDirectory(GameAssemblyPath);

            PatcherAssemblyPool = new AssemblyPool(this, "PatcherAssemblyPool", () => Locations.PatchedAssemblies);
            PatcherAssemblyPool.AddFallbackPool(GameAssemblyPool);

            Phase = ExecutionPhase.Initialized;
            EventManager = new(this);
        }

        /// <summary>
        /// Instantiates and adds a <see cref="JsonConverter"/> instance of the given <typeparamref name="TConverter">converter type</typeparamref>
        /// to this loader's <see cref="JsonSerializer">JsonSerializer</see>.
        /// </summary>
        public void AddJsonConverter<TConverter>() where TConverter : JsonConverter, new()
            => AddJsonConverter(new TConverter());

        /// <summary>
        /// Adds the given <see cref="JsonConverter"/> instance to this loader's <see cref="JsonSerializer">JsonSerializer</see>.
        /// </summary>
        public void AddJsonConverter(JsonConverter jsonConverter) => JsonSerializer.Converters.Add(jsonConverter);

        /// <summary>
        /// Instantiates and adds a <see cref="JsonConverter"/> instance of the given <paramref name="converterType">converter type</paramref>
        /// to this loader's <see cref="JsonSerializer">JsonSerializer</see>.
        /// </summary>
        /// <param name="converterType">The <see cref="JsonConverter"/> derived type to instantiate.</param>
        public void AddJsonConverter(Type converterType)
            => AddJsonConverter((JsonConverter)Activator.CreateInstance(converterType));

        /// <summary>
        /// Searches the given <paramref name="assembly"/> for all instantiable types derived from <see cref="JsonConverter"/>,
        /// which are not decorated with the <see cref="IgnoreJsonConverterAttribute"/>.<br/>
        /// Instantiates adds an instance of them to this loader's <see cref="JsonSerializer">JsonSerializer</see>.
        /// </summary>
        /// <param name="assembly"></param>
        public void AddJsonConverters(Assembly assembly)
        {
            foreach (var type in assembly.GetTypes().ParameterlessInstantiable<JsonConverter>())
            {
                if (type.GetCustomAttribute<IgnoreJsonConverterAttribute>() is null)
                    AddJsonConverter(type);
            }
        }

        /// <summary>
        /// Adds a mod to be managed by this loader.
        /// </summary>
        /// <param name="mod">The mod to add.</param>
        /// <exception cref="InvalidOperationException">When the <paramref name="mod"/> mod is invalid.</exception>
        public void AddMod(Mod mod)
        {
            if (mod.Loader != this)
                throw new InvalidOperationException($"Attempted to add mod from another loader instance: {mod}");

            if (mod.ShutdownRan)
                throw new InvalidOperationException($"Attempted to add already shutdown mod: {mod}");

            if (_allMods.Add(mod))
            {
                Logger.Debug(() => $"Adding mod: {mod}");

                NuGet.Add(mod);

                ModAdded?.TryInvokeAll(this, mod);
            }
            else
            {
                Logger.Warn(() => $"Attempted to add already present mod: {mod}");
            }
        }

        /// <summary>
        /// Tries to create all <see cref="Locations">Locations</see> used by this loader.
        /// </summary>
        public void EnsureAllLocationsExist()
        {
            IEnumerable<string> locations = [Locations.Configs, Locations.GamePacks, Locations.Libs, Locations.PatchedAssemblies];
            var modLocations = Locations.Mods.Select(modLocation => modLocation.Path).ToArray();

            Logger.Info(() => $"Ensuring that all configured loading locations exist as directories:{Environment.NewLine}" +
                $"    {nameof(Locations.Configs)}: {Locations.Configs}{Environment.NewLine}" +
                $"    {nameof(Locations.GamePacks)}: {Locations.GamePacks}{Environment.NewLine}" +
                $"    {nameof(Locations.Libs)}: {Locations.Libs}{Environment.NewLine}" +
                $"    {nameof(Locations.PatchedAssemblies)}: {Locations.PatchedAssemblies}{Environment.NewLine}" +
                $"    {nameof(Locations.Mods)}:{Environment.NewLine}" +
                $"      - {string.Join(Environment.NewLine + "      - ", modLocations)}");

            foreach (var location in locations.Concat(modLocations))
            {
                try
                {
                    Directory.CreateDirectory(location);
                }
                catch (Exception ex)
                {
                    Logger.Error(ex.LogFormat($"Exception while trying to create directory: {location}"));
                }
            }
        }

        /// <summary>
        /// Searches all of this loader's loaded <see cref="Mods">Mods</see> to find one with the given <see cref="Mod.Location">location</see>.
        /// </summary>
        /// <param name="location">The location to find a mod for.</param>
        /// <returns>The found mod.</returns>
        /// <exception cref="KeyNotFoundException">When no mod with the given location was found.</exception>
        public Mod FindModByLocation(string location)
        {
            if (!TryFindModByLocation(location, out var mod))
                throw new KeyNotFoundException(location);

            return mod;
        }

        /// <summary>
        /// Performs the full loading routine without customizations or interventions.
        /// </summary>
        public void FullLoad()
        {
            EnsureAllLocationsExist();
            LoadGameAssemblyDefinitions();

            LoadAllLibraries();

            LoadAllGamePacks();
            LoadAllMods();

            LoadGamePackEarlyMonkeys();
            RunGamePackEarlyMonkeys();

            LoadModEarlyMonkeys();
            RunRegularEarlyMonkeys();

            LoadGameAssemblies();

            LoadGamePackMonkeys();
            RunGamePackMonkeys();

            LoadModMonkeys();
            RunRegularMonkeys();
        }

        /// <summary>
        /// Loads all game pack mods from the <see cref="LocationConfigSection">configured</see> <see cref="LocationConfigSection.GamePacks"> location</see>.
        /// </summary>
        /// <returns>All successfully loaded game pack mods.</returns>
        public IEnumerable<NuGetPackageMod> LoadAllGamePacks()
        {
            try
            {
                return Directory.EnumerateFiles(Locations.GamePacks, NuGetPackageMod.SearchPattern, SearchOption.TopDirectoryOnly)
                    .TrySelect<string, NuGetPackageMod>(TryLoadGamePack)
                    .ToArray();
            }
            catch (Exception ex)
            {
                Logger.Error(ex.LogFormat($"Exception while searching files at location {Locations.GamePacks}:"));
                return Enumerable.Empty<NuGetPackageMod>();
            }
        }

        /// <summary>
        /// Loads all .nupkg files from the loader's <see cref="LocationConfigSection.Libs"/> folder.
        /// </summary>
        public void LoadAllLibraries()
        {
            try
            {
                Logger.Warn(() => "Loading libraries as NuGetPackageMods to make use of the logic - this should be changed.");

                // Abuse the NuGetPackageMod loading mechanisms to load the right libraries
                // It's already implemented there... but should be handled separately
                var loadedLibraries = Directory.EnumerateFiles(Locations.Libs, NuGetPackageMod.SearchPattern, SearchOption.TopDirectoryOnly)
                    .TrySelect<string, NuGetPackageMod>(TryLoadGamePack)
                    .ToArray();

                Logger.Info(() => "Loaded the following libraries:");
                Logger.Info(loadedLibraries);

                // Make sure the assemblies inside are loaded
                LoadMonkeys(loadedLibraries);

                // Remove the mod entries again
                ShutdownMods(loadedLibraries);
            }
            catch (Exception ex)
            {
                Logger.Error(ex.LogFormat($"Exception while searching files at location {Locations.Libs} and loading libraries:"));
            }
        }

        /// <summary>
        /// Loads all mods from the <see cref="LocationConfigSection">configured</see> <see cref="ModLoadingLocation">locations</see>.
        /// </summary>
        /// <returns>All successfully loaded mods.</returns>
        public IEnumerable<NuGetPackageMod> LoadAllMods()
        {
            return Locations.Mods.SelectMany(location =>
            {
                try
                {
                    return location.Search();
                }
                catch (Exception ex)
                {
                    Logger.Error(ex.LogFormat($"Exception while searching files at location {location}:"));
                }

                return Enumerable.Empty<string>();
            })
            .TrySelect<string, NuGetPackageMod>(TryLoadMod)
            .ToArray();
        }

        /// <summary>
        /// Loads every given <see cref="Mod"/>'s pre-patcher assemblies and <see cref="IEarlyMonkey"/>s.
        /// </summary>
        /// <param name="mods">The mods who's <see cref="IEarlyMonkey"/>s to load.</param>
        public void LoadEarlyMonkeys(params Mod[] mods) => LoadEarlyMonkeys((IEnumerable<Mod>)mods);

        /// <summary>
        /// Loads every given <see cref="Mod"/>'s pre-patcher assemblies and <see cref="IEarlyMonkey"/>s.
        /// </summary>
        /// <param name="mods">The mods who's <see cref="IEarlyMonkey"/>s to load.</param>
        public void LoadEarlyMonkeys(IEnumerable<Mod> mods)
        {
            Logger.Trace(() => "Loading the early monkeys of mods in this order:");
            Logger.Trace(mods);

            foreach (var mod in mods)
                mod.TryResolveDependencies();

            // TODO: Add checking NuGet
            foreach (var mod in mods.Where(mod => !mod.AllDependenciesLoaded))
                Logger.Error(() => $"Couldn't load monkeys for mod [{mod.Title}] because some dependencies weren't present!");

            foreach (var mod in mods.Where(mod => mod.AllDependenciesLoaded))
                mod.LoadEarlyMonkeys();
        }

        /// <summary>
        /// Loads all of the game's assemblies from their potentially modified in-memory versions.
        /// </summary>
        public void LoadGameAssemblies()
        {
            Phase = ExecutionPhase.LoadingGameAssemblies;

            GameAssemblyPool.LoadAll(Locations.PatchedAssemblies);

            // Load all unmodified assemblies that weren't loaded already
            foreach (var assemblyFile in Directory.EnumerateFiles(GameAssemblyPath, "*.dll", SearchOption.TopDirectoryOnly))
            {
                try
                {
                    Assembly.LoadFile(assemblyFile);
                }
                catch (Exception ex)
                {
                    Logger.Debug(ex.LogFormat($"Exception while trying to load assembly {assemblyFile}"));
                }
            }

            Phase = ExecutionPhase.LoadedGameAssemblies;
        }

        /// <summary>
        /// Loads all of the game's assemblies' <see cref="AssemblyDefinition"/>s to potentially modify them in memory.
        /// </summary>
        public void LoadGameAssemblyDefinitions()
        {
            Phase = ExecutionPhase.LoadingGameAssemblyDefinitions;

            foreach (var assemblyFile in Directory.EnumerateFiles(GameAssemblyPath, "*.dll", SearchOption.TopDirectoryOnly))
            {
                try
                {
                    GameAssemblyPool.LoadDefinition(assemblyFile);
                }
                catch (Exception ex)
                {
                    Logger.Debug(ex.LogFormat($"Exception while trying to load assembly {assemblyFile}"));
                }
            }

            var loadedPackages = GameAssemblyPool.GetAllAsLoadedPackages($"{GameName}.").ToArray();
            NuGet.AddAll(loadedPackages);

            foreach (var package in loadedPackages)
                package.TryResolveDependencies();

            //if (!loadedPackages.All(package => package.AllDependenciesLoaded))
            //    throw new InvalidOperationException("Game assemblies contained unresolvable references!");

            Phase = ExecutionPhase.LoadedGameAssemblyDefinitions;
        }

        /// <summary>
        /// Loads every loaded game pack <see cref="RegularMods">mod's</see> pre-patcher assemblies and <see cref="IEarlyMonkey"/>s.
        /// </summary>
        public void LoadGamePackEarlyMonkeys()
        {
            Logger.Info(() => $"Loading every loaded game pack mod's pre-patcher assemblies.");
            LoadEarlyMonkeys(GamePacks);
        }

        /// <summary>
        /// Loads every loaded game pack <see cref="RegularMods">mod's</see> patcher assemblies and <see cref="IMonkey"/>s.
        /// </summary>
        public void LoadGamePackMonkeys()
        {
            Logger.Info(() => $"Loading every loaded game pack mod's patcher assemblies.");
            LoadMonkeys(GamePacks);
        }

        /// <summary>
        /// Loads the mod from the given path, making no checks.
        /// </summary>
        /// <param name="path">The path to the mod file.</param>
        /// <param name="isGamePack">Whether the mod is a game pack.</param>
        /// <returns>The loaded mod.</returns>
        public NuGetPackageMod LoadMod(string path, bool isGamePack = false)
        {
            path = Path.GetFullPath(path);

            Logger.Debug(() => $"Loading {(isGamePack ? "game pack" : "regular")} mod from: {path}");

            var mod = new NuGetPackageMod(this, path, isGamePack);

            AddMod(mod);
            return mod;
        }

        /// <summary>
        /// Loads every loaded regular <see cref="RegularMods">mod's</see> pre-patcher assemblies and <see cref="IEarlyMonkey"/>s.
        /// </summary>
        public void LoadModEarlyMonkeys() => LoadEarlyMonkeys(RegularMods);

        /// <summary>
        /// Loads every loaded regular <see cref="RegularMods">mod's</see> patcher assemblies and <see cref="IMonkey"/>s.
        /// </summary>
        public void LoadModMonkeys() => LoadMonkeys(RegularMods);

        /// <summary>
        /// Loads every given <see cref="Mod"/>'s patcher assemblies and <see cref="IMonkey"/>s.
        /// </summary>
        /// <param name="mods">The mods who's <see cref="IMonkey"/>s to load.</param>
        public void LoadMonkeys(params Mod[] mods) => LoadMonkeys((IEnumerable<Mod>)mods);

        /// <summary>
        /// Loads every given <see cref="Mod"/>'s patcher assemblies and <see cref="IMonkey"/>s.
        /// </summary>
        /// <param name="mods">The mods who's <see cref="IMonkey"/>s to load.</param>
        public void LoadMonkeys(IEnumerable<Mod> mods)
        {
            Logger.Trace(() => "Loading the monkeys of mods in this order:");
            Logger.Trace(mods);

            // TODO: For a FullLoad this shouldn't make a difference since LoadEarlyMonkeys does the same.
            // However users of the library may add more mods inbetween those phases or even later afterwards.
            foreach (var mod in mods)
                mod.TryResolveDependencies();

            // TODO: Add checking NuGet
            foreach (var mod in mods.Where(mod => !mod.AllDependenciesLoaded))
                Logger.Error(() => $"Couldn't load monkeys for mod [{mod.Title}] because some dependencies weren't present!");

            foreach (var mod in mods.Where(mod => mod.AllDependenciesLoaded))
                mod.LoadMonkeys();
        }

        /// <summary>
        /// <see cref="Logger.Warn(IEnumerable{object})">Warn</see>-logs all
        /// potentially conflicting <see cref="Harmony">Harmony</see> patches.<br/>
        /// Single source patches are <see cref="Logger.Trace(Func{object})">Trace</see>-logged.
        /// </summary>
        public void LogPotentialConflicts()
        {
            Logger.Info(() => "Checking for potentially conflicting Harmony patches!");
            Logger.Trace(() => "Including all patched methods!");

            foreach (var patchedMethod in Harmony.GetAllPatchedMethods())
            {
                var patches = Harmony.GetPatchInfo(patchedMethod);
                var owners = patches.Owners.ToHashSet();

                string GetLogLine(string harmonyOwner)
                {
                    var name = harmonyOwner;

                    if (this.TryGet<IMonkey>().ByFullId(harmonyOwner, out var monkey))
                        name = monkey.ToString();

                    return $"[{name}] ({PatchTypesForOwner(patches, harmonyOwner)})";
                }

                // Not sure if this can happen, but just to be sure
                if (owners.Count == 0)
                    continue;

                if (owners.Count == 1)
                {
                    Logger.Trace(() => $"Method \"{patchedMethod.FullDescription()}\" was patched by {GetLogLine(owners.First())}");
                    continue;
                }

                Logger.Warn(() => $"Method \"{patchedMethod.FullDescription()}\" was patched by the following:");

<<<<<<< HEAD
                    return $"    [{name}] ({TypesForOwner(patches, owner)})";
                }));
=======
                Logger.Warn(owners.Select(GetLogLine));
>>>>>>> 6d4ab8ed
            }
        }

        /// <summary>
        /// Runs every given <see cref="Mod"/>'s loaded
        /// <see cref="Mod.EarlyMonkeys">early monkeys'</see> <see cref="MonkeyBase.Run">Run</see>() method.
        /// </summary>
        /// <param name="mods">The mods who's <see cref="Mod.EarlyMonkeys">early monkeys</see> should be <see cref="MonkeyBase.Run">run</see>.</param>
        public void RunEarlyMonkeys(params Mod[] mods) => RunEarlyMonkeys((IEnumerable<Mod>)mods);

        /// <summary>
        /// Runs every given <see cref="Mod"/>'s loaded
        /// <see cref="Mod.EarlyMonkeys">early monkeys'</see> <see cref="MonkeyBase.Run">Run</see>() method.
        /// </summary>
        /// <param name="mods">The mods who's <see cref="Mod.EarlyMonkeys">early monkeys</see> should be <see cref="MonkeyBase.Run">run</see>.</param>
        public void RunEarlyMonkeys(IEnumerable<Mod> mods)
        {
            // Add check for mod.EarlyMonkeyLoadError

            var earlyMonkeys = mods.GetEarlyMonkeysAscending();

            Logger.Info(() => $"Running {earlyMonkeys.Length} early monkeys!");
            Logger.Trace(() => "Running early monkeys in this order:");
            Logger.Trace(earlyMonkeys);

            var sw = Stopwatch.StartNew();

            foreach (var earlyMonkey in earlyMonkeys)
                earlyMonkey.Run();

            Logger.Info(() => $"Done running early monkeys in {sw.ElapsedMilliseconds}ms!");
        }

        /// <summary>
        /// Runs every loaded <see cref="GamePacks">game pack mod's</see> loaded
        /// <see cref="Mod.EarlyMonkeys">early monkeys'</see> <see cref="MonkeyBase.Run">Run</see>() method.
        /// </summary>
        public void RunGamePackEarlyMonkeys()
        {
            Phase = ExecutionPhase.RunningGamePackEarlyMonkeys;

            Logger.Info(() => "Running every loaded game pack mod's loaded early monkeys.");
            RunEarlyMonkeys(GamePacks);

            Phase = ExecutionPhase.RanGamePackEarlyMonkeys;
        }

        /// <summary>
        /// Runs every loaded <see cref="GamePacks">game pack mod's</see> loaded
        /// <see cref="Mod.Monkeys">monkeys'</see> <see cref="MonkeyBase.Run">Run</see>() method.
        /// </summary>
        public void RunGamePackMonkeys()
        {
            Phase = ExecutionPhase.RunningGamePackMonkeys;

            Logger.Info(() => "Running every loaded game pack mod's loaded monkeys.");
            RunMonkeys(GamePacks);

            Phase = ExecutionPhase.RanGamePackMonkeys;
        }

        /// <summary>
        /// <see cref="MonkeyBase.Run">Runs</see> the given <see cref="Mod"/>'s
        /// <see cref="Mod.EarlyMonkeys">early</see> and <see cref="Mod.Monkeys">regular</see> monkeys.
        /// </summary>
        /// <param name="mod">The mod to run.</param>
        /// <exception cref="InvalidOperationException">When the <paramref name="mod"/> mod is invalid.</exception>
        public void RunMod(Mod mod) => RunMods(mod);

        /// <summary>
        /// <see cref="MonkeyBase.Run">Runs</see> the given <see cref="Mod"/>s'
        /// <see cref="Mod.EarlyMonkeys">early</see> and <see cref="Mod.Monkeys">regular</see> monkeys in topological order.
        /// </summary>
        /// <param name="mods">The mods to run.</param>
        /// <exception cref="InvalidOperationException">When <paramref name="mods"/> contains invalid items.</exception>
        public void RunMods(params Mod[] mods)
        {
            var invalidMods = mods.Where(FilterInvalidPresentMod).ToArray();
            if (invalidMods.Length > 0)
                throw new InvalidOperationException($"Attempted to run mod(s) from other loader, that isn't present or was already shut down: {invalidMods.Join()}");

            LoadEarlyMonkeys(mods);
            RunEarlyMonkeys(mods);

            LoadMonkeys(mods);
            RunMonkeys(mods);

            ModsRan?.TryInvokeAll(this, mods);
        }

        /// <summary>
        /// <see cref="MonkeyBase.Run">Runs</see> the given <see cref="Mod"/>s'
        /// <see cref="Mod.EarlyMonkeys">early</see> and <see cref="Mod.Monkeys">regular</see> monkeys in topological order.
        /// </summary>
        /// <param name="mods">The mods to run.</param>
        public void RunMods(IEnumerable<Mod> mods) => RunMods(mods.ToArray());

        /// <summary>
        /// Runs every given <see cref="Mod"/>'s loaded
        /// <see cref="Mod.Monkeys">monkeys'</see> <see cref="MonkeyBase.Run">Run</see>() method.
        /// </summary>
        /// <param name="mods">The mods who's <see cref="Mod.Monkeys">monkeys</see> should be <see cref="MonkeyBase.Run">run</see>.</param>
        public void RunMonkeys(params Mod[] mods) => RunMonkeys((IEnumerable<Mod>)mods);

        /// <summary>
        /// Runs every given <see cref="Mod"/>'s loaded
        /// <see cref="Mod.Monkeys">monkeys'</see> <see cref="MonkeyBase.Run">Run</see>() method.
        /// </summary>
        /// <param name="mods">The mods who's <see cref="Mod.Monkeys">monkeys</see> should be <see cref="MonkeyBase.Run">run</see>.</param>
        public void RunMonkeys(IEnumerable<Mod> mods)
        {
            // Add check for mod.MonkeyLoadError

            var monkeys = mods.GetMonkeysAscending();

            Logger.Info(() => $"Running {monkeys.Length} monkeys!");
            Logger.Trace(() => "Running monkeys in this order:");
            Logger.Trace(monkeys);

            var sw = Stopwatch.StartNew();

            foreach (var monkey in monkeys)
            {
                if (monkey.Run())
                    continue;

                Logger.Warn(() => "Monkey failed to run, letting it shut down!");

                monkey.Shutdown(false);
            }

            Logger.Info(() => $"Done running monkeys in {sw.ElapsedMilliseconds}ms!");

            LogPotentialConflicts();
        }

        /// <summary>
        /// Runs every loaded <see cref="RegularMods">regular mod's</see> loaded
        /// <see cref="Mod.EarlyMonkeys">monkeys'</see> <see cref="MonkeyBase.Run">Run</see>() method.
        /// </summary>
        public void RunRegularEarlyMonkeys()
        {
            Phase = ExecutionPhase.RunningRegularEarlyMonkeys;

            Logger.Info(() => "Running every loaded regular mod's loaded early monkeys.");
            RunEarlyMonkeys(RegularMods);

            Phase = ExecutionPhase.RanRegularEarlyMonkeys;
        }

        /// <summary>
        /// Runs every loaded <see cref="RegularMods">regular mod's</see> loaded
        /// <see cref="Mod.Monkeys">monkeys'</see> <see cref="MonkeyBase.Run">Run</see>() method.
        /// </summary>
        public void RunRegularMonkeys()
        {
            Phase = ExecutionPhase.RunningRegularMonkeys;

            Logger.Info(() => "Running every loaded regular mod's loaded monkeys.");
            RunMonkeys(RegularMods);

            Phase = ExecutionPhase.RanRegularMonkeys;
        }

        /// <summary>
        /// Should be called by the game integration or application using this as a library when things are shutting down.<br/>
        /// Saves its config and triggers <see cref="Mod.Shutdown">Shutdown</see>() on all <see cref="RegularMods">Mods</see>.
        /// </summary>
        /// <param name="applicationExiting">Whether the shutdown is caused by the application exiting.</param>
        /// <inheritdoc/>
        public bool Shutdown(bool applicationExiting = true)
        {
            if (ShutdownRan)
            {
                Logger.Warn(() => "This loader's Shutdown() method has already been called!");
                return !ShutdownFailed;
            }

            Logger.Warn(() => $"The loader's shutdown routine was triggered! Triggering shutdown for all {_allMods.Count} mods!");
            Phase = ExecutionPhase.ShuttingDown;
            OnShuttingDown(applicationExiting);

            var sw = Stopwatch.StartNew();

            ShutdownFailed |= !ShutdownMods(_allMods, applicationExiting);

            Logger.Info(() => $"Saving the loader's config!");

            try
            {
                Config.Save();
            }
            catch (Exception ex)
            {
                ShutdownFailed = true;
                Logger.Error(ex.LogFormat("The mod loader's config threw an exception while saving during shutdown!"));
            }

            Logger.Info(() => $"Processed shutdown in {sw.ElapsedMilliseconds}ms!");

            Phase = ExecutionPhase.Shutdown;
            OnShutdownDone(applicationExiting);

            return !ShutdownFailed;
        }

        /// <summary>
        /// Calls the given <see cref="Mod"/>'s <see cref="Mod.Shutdown">Shutdown</see> method
        /// and removes it from this loader's <see cref="Mods">Mods</see>.
        /// </summary>
        /// <param name="mod">The mod to shut down.</param>
        /// <param name="applicationExiting">Whether the shutdown is caused by the application exiting.</param>
        /// <returns><c>true</c> if it the mod belongs to this loader and the shutdown ran successfully; otherwise, <c>false</c>.</returns>
        /// <exception cref="InvalidOperationException">When the <paramref name="mod"/> mod is invalid.</exception>
        public bool ShutdownMod(Mod mod, bool applicationExiting = false)
        {
            if (FilterInvalidPresentMod(mod))
                throw new InvalidOperationException($"Attempted to shut down mod from other loader, that isn't present or was already shut down: {mod}");

            ModsShuttingDown?.TryInvokeAll(this, mod.Yield());

            var earlyMonkeys = mod.GetEarlyMonkeysDescending();
            var monkeys = mod.GetMonkeysDescending();

            Logger.Info(() => $"Shutting down {mod} with {earlyMonkeys.Length} early and {monkeys.Length} regular monkeys.");

            var success = true;
            success &= ShutdownMonkeys(earlyMonkeys, monkeys, applicationExiting);
            success &= mod.Shutdown(applicationExiting);

            _allMods.Remove(mod);
            ModsShutdown?.TryInvokeAll(this, mod.Yield());

            return success;
        }

        /// <summary>
        /// Calls the given <see cref="Mod"/>s' <see cref="Mod.Shutdown">Shutdown</see> methods
        /// and removes them from this loader's <see cref="Mods">Mods</see> in reverse topological order.
        /// </summary>
        /// <remarks>
        /// Use the individual <see cref="Mod.ShutdownFailed"/> properties if you want to check <i>which</i> failed.
        /// </remarks>
        /// <param name="applicationExiting">Whether the shutdown is caused by the application exiting.</param>
        /// <param name="mods">The mods to shut down.</param>
        /// <returns><c>true</c> if it ran successfully; otherwise, <c>false</c>.</returns>
        /// <exception cref="InvalidOperationException">When <paramref name="mods"/> contains invalid items.</exception>
        public bool ShutdownMods(bool applicationExiting = false, params Mod[] mods)
        {
            var invalidMods = mods.Where(FilterInvalidPresentMod).ToArray();
            if (invalidMods.Length > 0)
                throw new InvalidOperationException($"Attempted to shut down mod(s) from other loader, that aren't present or were already shut down: {invalidMods.Join()}");

            var success = true;
            Array.Sort(mods, Mod.DescendingComparer);

            ModsShuttingDown?.TryInvokeAll(this, mods);

            var earlyMonkeys = mods.GetEarlyMonkeysDescending();
            var monkeys = mods.GetMonkeysDescending();

            Logger.Info(() => $"Shutting down {mods.Length} mods with {earlyMonkeys.Length} early and {monkeys.Length} regular monkeys.");

            success &= ShutdownMonkeys(earlyMonkeys, monkeys, applicationExiting);

            Logger.Trace(() => "Shutting down mods in this order:");
            Logger.Trace(mods);

            success &= mods.ShutdownAll(applicationExiting);

            foreach (var mod in mods)
                _allMods.Remove(mod);

            ModsShutdown?.TryInvokeAll(this, mods);

            return success;
        }

        /// <summary>
        /// Calls the given <see cref="Mod"/>s' <see cref="Mod.Shutdown">Shutdown</see> methods
        /// and removes them from this loader's <see cref="Mods">Mods</see> in reverse topological order.
        /// </summary>
        /// <param name="mods">The mods to shut down.</param>
        /// <param name="applicationExiting">Whether the shutdown is caused by the application exiting.</param>
        /// <returns><c>true</c> if it ran successfully; otherwise, <c>false</c>.</returns>
        public bool ShutdownMods(IEnumerable<Mod> mods, bool applicationExiting = false) => ShutdownMods(applicationExiting, mods.ToArray());

        /// <summary>
        /// Searches all of this loader's loaded <see cref="Mods">Mods</see> to find a single one with the given <see cref="Mod.Location">location</see>.
        /// </summary>
        /// <remarks>
        /// If zero or multiple matching mods are found, <paramref name="mod"/> will be <c>null</c>.
        /// </remarks>
        /// <param name="location">The location to find a mod for.</param>
        /// <param name="mod">The mod that was found or <c>null</c>.</param>
        /// <returns><c>true</c> if a mod was found; otherwise, <c>false</c>.</returns>
        public bool TryFindModByLocation(string location, [NotNullWhen(true)] out Mod? mod)
        {
            mod = null;

            if (string.IsNullOrWhiteSpace(location))
            {
                Logger.Warn(() => $"Attempted to get a mod using an invalid location!");
                return false;
            }

            var mods = _allMods.Where(mod => location.Equals(mod.Location, StringComparison.Ordinal)).ToArray();

            if (mods.Length == 0)
                return false;

            if (mods.Length > 1)
            {
                Logger.Error(() => $"Attempted to get multiple mods using path: {location}");
                return false;
            }

            mod = mods[0];
            return true;
        }

        /// <summary>
        /// Tries to get the <see cref="AssemblyDefinition"/> for the given <see cref="AssemblyName"/> from
        /// the <see cref="GameAssemblyPool">GameAssemblyPool</see> or the <see cref="PatcherAssemblyPool">PatcherAssemblyPool</see>.
        /// </summary>
        /// <param name="assemblyName">The assembly to look for.</param>
        /// <param name="assemblyPool">The pool it came from if found, or <c>null</c> otherwise.</param>
        /// <param name="assemblyDefinition">The <see cref="AssemblyDefinition"/> if found, or <c>null</c> otherwise.</param>
        /// <returns>Whether the <see cref="AssemblyDefinition"/> could be returned.</returns>
        public bool TryGetAssemblyDefinition(AssemblyName assemblyName,
            [NotNullWhen(true)] out AssemblyPool? assemblyPool, [NotNullWhen(true)] out AssemblyDefinition? assemblyDefinition)
        {
            lock (this)
            {
                if (GameAssemblyPool.TryWaitForDefinition(assemblyName, out assemblyDefinition))
                {
                    assemblyPool = GameAssemblyPool;
                    return true;
                }

                if (PatcherAssemblyPool.TryWaitForDefinition(assemblyName, out assemblyDefinition))
                {
                    assemblyPool = PatcherAssemblyPool;
                    return true;
                }

                assemblyPool = null;
                return false;
            }
        }

        /// <summary>
        /// Attempts to load the given <paramref name="path"/> as a <paramref name="mod"/>
        /// and immediately <see cref="MonkeyBase.Run">runs</see> its
        /// <see cref="Mod.EarlyMonkeys">early</see> and <see cref="Mod.Monkeys">regular</see> monkeys.
        /// </summary>
        /// <param name="path">The path to the file to load as a mod.</param>
        /// <param name="mod">The resulting mod when successful, or null when not.</param>
        /// <param name="isGamePack">Whether the mod is a game pack.</param>
        /// <returns><c>true</c> when the file was successfully loaded; otherwise, <c>false</c>.</returns>
        public bool TryLoadAndRunMod(string path, [NotNullWhen(true)] out NuGetPackageMod? mod, bool isGamePack = false)
        {
            Logger.Debug(() => $"Loading and running {(isGamePack ? "game pack" : "regular")} mod from: {path}");

            if (!TryLoadMod(path, out mod, isGamePack))
                return false;

            RunMod(mod);

            return true;
        }

        /// <summary>
        /// Attempts to load the given <paramref name="path"/> as a <paramref name="mod"/>.
        /// </summary>
        /// <param name="path">The path to the file to load as a mod.</param>
        /// <param name="mod">The resulting mod when successful, or null when not.</param>
        /// <param name="isGamePack">Whether the mod is a game pack.</param>
        /// <returns><c>true</c> when the file was successfully loaded; otherwise, <c>false</c>.</returns>
        public bool TryLoadMod(string path, [NotNullWhen(true)] out NuGetPackageMod? mod, bool isGamePack = false)
        {
            mod = null;

            if (!File.Exists(path))
                return false;

            try
            {
                mod = LoadMod(path, isGamePack);
                return true;
            }
            catch (Exception ex)
            {
                Logger.Error(ex.LogFormat($"Exception while trying to load mod from {path}:"));
            }

            return false;
        }

        internal void OnAnyConfigChanged(IConfigKeyChangedEventArgs configChangedEvent)
        {
            try
            {
                AnyConfigChanged?.TryInvokeAll(this, configChangedEvent);
            }
            catch (AggregateException ex)
            {
                Logger.Error(ex.LogFormat($"Some {nameof(AnyConfigChanged)} event subscriber(s) threw an exception:"));
            }
        }

        private static string GetId(string configPath)
            => Path.GetFileNameWithoutExtension(configPath);

        private static string PatchTypesForOwner(Patches patches, string owner)
        {
            bool OwnerEquals(Patch patch) => Equals(patch.owner, owner);

            var prefixCount = patches.Prefixes.Where(OwnerEquals).Count();
            var postfixCount = patches.Postfixes.Where(OwnerEquals).Count();
            var transpilerCount = patches.Transpilers.Where(OwnerEquals).Count();
            var finalizerCount = patches.Finalizers.Where(OwnerEquals).Count();

            return $"prefix={prefixCount}; postfix={postfixCount}; transpiler={transpilerCount}; finalizer={finalizerCount}";
        }

        private bool FilterInvalidPresentMod(Mod mod)
            => mod.Loader != this || mod.ShutdownRan || !_allMods.Contains(mod);

        private void OnShutdownDone(bool applicationExiting)
        {
            try
            {
                ShutdownDone?.TryInvokeAll(this, applicationExiting);
            }
            catch (AggregateException ex)
            {
                Logger.Error(ex.LogFormat($"Some {nameof(ShutdownDone)} event subscriber(s) threw an exception:"));
            }
        }

        private void OnShuttingDown(bool applicationExiting)
        {
            try
            {
                ShuttingDown?.TryInvokeAll(this, applicationExiting);
            }
            catch (AggregateException ex)
            {
                Logger.Error(ex.LogFormat($"Some {nameof(ShuttingDown)} event subscriber(s) threw an exception:"));
            }
        }

        private bool ShutdownMonkeys(IEarlyMonkey[] earlyMonkeys, IMonkey[] monkeys, bool applicationExiting)
        {
            var success = true;

            Logger.Trace(() => "Shutting down monkeys in this order:");
            Logger.Trace(monkeys);

            success &= monkeys.ShutdownAll(applicationExiting);

            Logger.Trace(() => "Shutting down early monkeys in this order:");
            Logger.Trace(earlyMonkeys);

            success &= earlyMonkeys.ShutdownAll(applicationExiting);

            return success;
        }

        private bool TryLoadGamePack(string path, [NotNullWhen(true)] out NuGetPackageMod? gamePack)
            => TryLoadMod(path, out gamePack, true);

        private bool TryLoadMod(string path, [NotNullWhen(true)] out NuGetPackageMod? mod)
            => TryLoadMod(path, out mod, false);

        /// <summary>
        /// Called when the value of any of this loader's configs changes.<br/>
        /// This gets fired <i>after</i> the source config's <see cref="Config.ItemChanged">ConfigurationChanged</see> event.
        /// </summary>
        public event ConfigKeyChangedEventHandler? AnyConfigChanged;

        /// <summary>
        /// Called when a <see cref="Mod"/> is <see cref="AddMod">added</see> to this loader.
        /// </summary>
        public event ModChangedEventHandler? ModAdded;

        /// <summary>
        /// Called after <see cref="Mod"/>s have been <see cref="RunMods(Mod[])">run</see> by this loader.
        /// </summary>
        public event ModsChangedEventHandler? ModsRan;

        /// <summary>
        /// Called after <see cref="Mod"/>s have been <see cref="Mod.Shutdown">shut down</see> by this loader.
        /// </summary>
        public event ModsChangedEventHandler? ModsShutdown;

        /// <summary>
        /// Called when <see cref="Mod"/>s are about to be <see cref="ShutdownMods(bool, Mod[])">shut down</see> by this loader.
        /// </summary>
        public event ModsChangedEventHandler? ModsShuttingDown;

        /// <inheritdoc/>
        public event ShutdownHandler? ShutdownDone;

        /// <inheritdoc/>
        public event ShutdownHandler? ShuttingDown;

        /// <summary>
        /// Denotes the different stages of the loader's execution.<br/>
        /// Some actions may only work before, in, or after certain phases.
        /// </summary>
        // TODO: Add Phase checks to methods?
        public enum ExecutionPhase
        {
            /// <summary>
            /// Before the constructor has run. Shouldn't be encountered.
            /// </summary>
            Uninitialized,

            /// <summary>
            /// After the constructor has run.
            /// </summary>
            Initialized,

            /// <summary>
            /// While <see cref="LoadGameAssemblyDefinitions"/> is executing.
            /// </summary>
            LoadingGameAssemblyDefinitions,

            /// <summary>
            /// After <see cref="LoadGameAssemblyDefinitions"/> is done.
            /// </summary>
            LoadedGameAssemblyDefinitions,

            /// <summary>
            /// While <see cref="RunGamePackEarlyMonkeys"/> is executing.
            /// </summary>
            RunningGamePackEarlyMonkeys,

            /// <summary>
            /// After <see cref="RunGamePackEarlyMonkeys"/> is done.
            /// </summary>
            RanGamePackEarlyMonkeys,

            /// <summary>
            /// While <see cref="RunRegularEarlyMonkeys"/> is executing.
            /// </summary>
            RunningRegularEarlyMonkeys,

            /// <summary>
            /// After <see cref="RunRegularEarlyMonkeys"/> is done.
            /// </summary>
            RanRegularEarlyMonkeys,

            /// <summary>
            /// While <see cref="LoadGameAssemblies"/> is executing.
            /// </summary>
            LoadingGameAssemblies,

            /// <summary>
            /// After <see cref="LoadGameAssemblies"/> is done.<br/>
            /// No <see cref="EarlyMonkey{TMonkey}"/>s that target
            /// the now loaded assemblies can work anymore now.
            /// </summary>
            LoadedGameAssemblies,

            /// <summary>
            /// While <see cref="RunGamePackMonkeys"/> is executing.
            /// </summary>
            RunningGamePackMonkeys,

            /// <summary>
            /// After <see cref="RunGamePackMonkeys"/> is done.
            /// </summary>
            RanGamePackMonkeys,

            /// <summary>
            /// While <see cref="RunRegularMonkeys"/> is executing.
            /// </summary>
            RunningRegularMonkeys,

            /// <summary>
            /// After <see cref="RunRegularMonkeys"/> is done.<br/>
            /// This is the active phase until <see cref="MonkeyLoader.Shutdown"/> is triggered.
            /// </summary>
            RanRegularMonkeys,

            /// <summary>
            /// While <see cref="MonkeyLoader.Shutdown"/> is executing.
            /// </summary>
            ShuttingDown,

            /// <summary>
            /// After <see cref="MonkeyLoader.Shutdown"/> is done.<br/>
            /// Nothing should be done with this loader anymore when in this phase.
            /// </summary>
            Shutdown
        }
    }
}<|MERGE_RESOLUTION|>--- conflicted
+++ resolved
@@ -636,7 +636,7 @@
                     if (this.TryGet<IMonkey>().ByFullId(harmonyOwner, out var monkey))
                         name = monkey.ToString();
 
-                    return $"[{name}] ({PatchTypesForOwner(patches, harmonyOwner)})";
+                    return $"    [{name}] ({PatchTypesForOwner(patches, harmonyOwner)})";
                 }
 
                 // Not sure if this can happen, but just to be sure
@@ -651,12 +651,7 @@
 
                 Logger.Warn(() => $"Method \"{patchedMethod.FullDescription()}\" was patched by the following:");
 
-<<<<<<< HEAD
-                    return $"    [{name}] ({TypesForOwner(patches, owner)})";
-                }));
-=======
                 Logger.Warn(owners.Select(GetLogLine));
->>>>>>> 6d4ab8ed
             }
         }
 
